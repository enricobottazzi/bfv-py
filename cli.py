import argparse
import json
<<<<<<< HEAD
from bfv.polynomial import Polynomial
from bfv.bfv import BFV, RLWE
=======
import math

import numpy as np
from bfv.bfv import BFV
>>>>>>> 35762150
from bfv.discrete_gauss import DiscreteGaussian
import time


def main(args):
    n = args.n
    q = args.q
    t = args.t
    sigma = 3.2  # standard deviation of the discrete Gaussian distribution

    # Initialize the DiscreteGaussian distribution
    distribution = DiscreteGaussian(sigma)

<<<<<<< HEAD
    # Initialize RLWE object
    rlwe = RLWE(n, q, t, distribution)

    u = rlwe.SampleFromTernaryDistribution()
    e = rlwe.SampleFromErrorDistribution()
    a = rlwe.Rq.sample_polynomial()

    bfv = BFV(rlwe)
=======
    # Initialize BFV object
    bfv = BFV(n, q, t, distribution)

    u = bfv.SampleFromTernaryDistribution()
    e = bfv.SampleFromErrorDistribution()
>>>>>>> 35762150

    # Generate secret and public key
    secret_key = bfv.SecretKeyGen()

    pk_gen_start_time = time.time()

<<<<<<< HEAD
    public_key = bfv.PublicKeyGen(secret_key, e, a)
=======
    public_key = bfv.PublicKeyGen(secret_key, e)
>>>>>>> 35762150

    pk_gen_end_time = time.time()
    pk_gen_elapsed_time = pk_gen_end_time - pk_gen_start_time

    print(f"Time to generate public key: {pk_gen_elapsed_time:.6f} seconds")

    # Add zeroes at the beginning of the u polynomial to make it the same degree as the public key
    u.coefficients = u.coefficients = [0] * (n - len(u.coefficients)) + u.coefficients

    # Generate message (plaintext)
<<<<<<< HEAD
    message = bfv.rlwe.Rt.sample_polynomial()

    # Add zeroes at the beginning of the message polynomial to make it the same degree as the public key
    message.coefficients = message.coefficients = [0] * (n - len(message.coefficients)) + u.coefficients


    encrypt_start_time = time.time()

    e0 = bfv.rlwe.SampleFromErrorDistribution()
    e1 = bfv.rlwe.SampleFromErrorDistribution()

    # Encrypt message
    ciphertext = bfv.PubKeyEncrypt(public_key, message, e0, e1, u)
=======
    message = bfv.Rt.sample_polynomial()

    # Add zeroes at the beginning of the message polynomial to make it the same degree as the public key
    message.coefficients = np.concatenate(
        (np.zeros(n - len(message.coefficients)), message.coefficients)
    )

    encrypt_start_time = time.time()

    e0 = bfv.SampleFromErrorDistribution()
    e1 = bfv.SampleFromErrorDistribution()
    error = (e0, e1)
    delta = int(math.floor(q / t))

    # Encrypt message
    ciphertext = bfv.Encrypt(public_key, message, error, u, delta)
>>>>>>> 35762150

    encrypt_end_time = time.time()
    encrypt_elapsed_time = encrypt_end_time - encrypt_start_time

    print(f"Time to encrypt the message: {encrypt_elapsed_time:.6f} seconds")

    (c0, c1) = ciphertext
<<<<<<< HEAD

    decrypt_start_time = time.time()
    # Decrypt ciphertext
    dec = bfv.Decrypt(secret_key, ciphertext)
=======

    # Add zeroes at the beginning of the e0 polynomial to make it the same degree as the public key
    e0.coefficients = np.concatenate(
        (np.zeros(n - len(e0.coefficients)), e0.coefficients)
    )
    e1.coefficients = np.concatenate(
        (np.zeros(n - len(e1.coefficients)), e1.coefficients)
    )

    decrypt_start_time = time.time()
    # Decrypt ciphertext
    dec = bfv.Decrypt(secret_key, ciphertext, error, e, u)
>>>>>>> 35762150

    decrypt_end_time = time.time()
    decrypt_elapsed_time = decrypt_end_time - decrypt_start_time

    print(f"Time to decrypt the message: {decrypt_elapsed_time:.6f} seconds")
    # Ensure that message and dec match
    for i in range(len(message.coefficients)):
        assert (
            message.coefficients[i] == dec.coefficients[i]
        ), "Message and dec do not match"

<<<<<<< HEAD
    # Convert input to JSON and save to file
    with open(args.output, "w") as f:
        json.dump(
            {
                "pk0": public_key[0].into_standard_form(q).coefficients,
                "pk1": public_key[1].into_standard_form(q).coefficients,
                "m": message.into_standard_form(q).coefficients,
                "u": u.into_standard_form(q).coefficients,
                "e0": e0.into_standard_form(q).coefficients,
                "e1": e1.into_standard_form(q).coefficients,
                "c0": c0.into_standard_form(q).coefficients,
                "c1": c1.into_standard_form(q).coefficients,
                "cyclo": Polynomial(bfv.rlwe.Rq.denominator).into_standard_form(q).coefficients,
=======
    # Convert public key to JSON and save to file
    with open(args.output, "w") as f:
        json.dump(
            {
                "pk0": adjust_negative_coefficients(
                    [int(coeff) for coeff in public_key[0].coefficients], q
                ),
                "pk1": adjust_negative_coefficients(
                    [int(coeff) for coeff in public_key[1].coefficients], q
                ),
                "m": adjust_negative_coefficients(
                    [int(coeff) for coeff in message.coefficients.tolist()], q
                ),
                "u": adjust_negative_coefficients(
                    [int(coeff) for coeff in u.coefficients.tolist()], q
                ),
                "e0": adjust_negative_coefficients(
                    [int(coeff) for coeff in e0.coefficients.tolist()], q
                ),
                "e1": adjust_negative_coefficients(
                    [int(coeff) for coeff in e1.coefficients.tolist()], q
                ),
                "c0": adjust_negative_coefficients(
                    [int(coeff) for coeff in c0.coefficients], q
                ),
                "c1": adjust_negative_coefficients(
                    [int(coeff) for coeff in c1.coefficients], q
                ),
                "cyclo": adjust_negative_coefficients(
                    [int(coeff) for coeff in bfv.Rq.denominator], q
                ),
>>>>>>> 35762150
            },
            f,
        )


<<<<<<< HEAD
=======
def adjust_negative_coefficients(coefficients, modulus):
    return [str(modulus + coeff if coeff < 0 else coeff) for coeff in coefficients]


>>>>>>> 35762150
if __name__ == "__main__":
    parser = argparse.ArgumentParser(
        description="Generate inputs for BFV zk proof circuit in json format"
    )
    parser.add_argument(
        "-n", type=int, required=True, help="Degree of f(x), must be a power of 2."
    )
    parser.add_argument(
        "-q", type=int, required=True, help="Modulus q of the ciphertext space"
    )
    parser.add_argument(
        "-t", type=int, required=True, help="Modulus t of the plaintext space."
    )
    parser.add_argument(
        "--output", type=str, default="input.json", help="Output file name"
    )

    args = parser.parse_args()
    main(args)<|MERGE_RESOLUTION|>--- conflicted
+++ resolved
@@ -1,16 +1,10 @@
 import argparse
 import json
-<<<<<<< HEAD
 from bfv.polynomial import Polynomial
 from bfv.bfv import BFV, RLWE
-=======
-import math
-
-import numpy as np
-from bfv.bfv import BFV
->>>>>>> 35762150
 from bfv.discrete_gauss import DiscreteGaussian
 import time
+
 
 
 def main(args):
@@ -19,10 +13,11 @@
     t = args.t
     sigma = 3.2  # standard deviation of the discrete Gaussian distribution
 
+    sigma = 3.2  # standard deviation of the discrete Gaussian distribution
+
     # Initialize the DiscreteGaussian distribution
     distribution = DiscreteGaussian(sigma)
 
-<<<<<<< HEAD
     # Initialize RLWE object
     rlwe = RLWE(n, q, t, distribution)
 
@@ -31,25 +26,17 @@
     a = rlwe.Rq.sample_polynomial()
 
     bfv = BFV(rlwe)
-=======
-    # Initialize BFV object
-    bfv = BFV(n, q, t, distribution)
-
-    u = bfv.SampleFromTernaryDistribution()
-    e = bfv.SampleFromErrorDistribution()
->>>>>>> 35762150
 
     # Generate secret and public key
     secret_key = bfv.SecretKeyGen()
+    secret_key = bfv.SecretKeyGen()
 
     pk_gen_start_time = time.time()
+    pk_gen_start_time = time.time()
 
-<<<<<<< HEAD
     public_key = bfv.PublicKeyGen(secret_key, e, a)
-=======
-    public_key = bfv.PublicKeyGen(secret_key, e)
->>>>>>> 35762150
 
+    pk_gen_end_time = time.time()
     pk_gen_end_time = time.time()
     pk_gen_elapsed_time = pk_gen_end_time - pk_gen_start_time
 
@@ -59,7 +46,6 @@
     u.coefficients = u.coefficients = [0] * (n - len(u.coefficients)) + u.coefficients
 
     # Generate message (plaintext)
-<<<<<<< HEAD
     message = bfv.rlwe.Rt.sample_polynomial()
 
     # Add zeroes at the beginning of the message polynomial to make it the same degree as the public key
@@ -73,24 +59,6 @@
 
     # Encrypt message
     ciphertext = bfv.PubKeyEncrypt(public_key, message, e0, e1, u)
-=======
-    message = bfv.Rt.sample_polynomial()
-
-    # Add zeroes at the beginning of the message polynomial to make it the same degree as the public key
-    message.coefficients = np.concatenate(
-        (np.zeros(n - len(message.coefficients)), message.coefficients)
-    )
-
-    encrypt_start_time = time.time()
-
-    e0 = bfv.SampleFromErrorDistribution()
-    e1 = bfv.SampleFromErrorDistribution()
-    error = (e0, e1)
-    delta = int(math.floor(q / t))
-
-    # Encrypt message
-    ciphertext = bfv.Encrypt(public_key, message, error, u, delta)
->>>>>>> 35762150
 
     encrypt_end_time = time.time()
     encrypt_elapsed_time = encrypt_end_time - encrypt_start_time
@@ -98,25 +66,10 @@
     print(f"Time to encrypt the message: {encrypt_elapsed_time:.6f} seconds")
 
     (c0, c1) = ciphertext
-<<<<<<< HEAD
 
     decrypt_start_time = time.time()
     # Decrypt ciphertext
     dec = bfv.Decrypt(secret_key, ciphertext)
-=======
-
-    # Add zeroes at the beginning of the e0 polynomial to make it the same degree as the public key
-    e0.coefficients = np.concatenate(
-        (np.zeros(n - len(e0.coefficients)), e0.coefficients)
-    )
-    e1.coefficients = np.concatenate(
-        (np.zeros(n - len(e1.coefficients)), e1.coefficients)
-    )
-
-    decrypt_start_time = time.time()
-    # Decrypt ciphertext
-    dec = bfv.Decrypt(secret_key, ciphertext, error, e, u)
->>>>>>> 35762150
 
     decrypt_end_time = time.time()
     decrypt_elapsed_time = decrypt_end_time - decrypt_start_time
@@ -128,7 +81,6 @@
             message.coefficients[i] == dec.coefficients[i]
         ), "Message and dec do not match"
 
-<<<<<<< HEAD
     # Convert input to JSON and save to file
     with open(args.output, "w") as f:
         json.dump(
@@ -142,51 +94,11 @@
                 "c0": c0.into_standard_form(q).coefficients,
                 "c1": c1.into_standard_form(q).coefficients,
                 "cyclo": Polynomial(bfv.rlwe.Rq.denominator).into_standard_form(q).coefficients,
-=======
-    # Convert public key to JSON and save to file
-    with open(args.output, "w") as f:
-        json.dump(
-            {
-                "pk0": adjust_negative_coefficients(
-                    [int(coeff) for coeff in public_key[0].coefficients], q
-                ),
-                "pk1": adjust_negative_coefficients(
-                    [int(coeff) for coeff in public_key[1].coefficients], q
-                ),
-                "m": adjust_negative_coefficients(
-                    [int(coeff) for coeff in message.coefficients.tolist()], q
-                ),
-                "u": adjust_negative_coefficients(
-                    [int(coeff) for coeff in u.coefficients.tolist()], q
-                ),
-                "e0": adjust_negative_coefficients(
-                    [int(coeff) for coeff in e0.coefficients.tolist()], q
-                ),
-                "e1": adjust_negative_coefficients(
-                    [int(coeff) for coeff in e1.coefficients.tolist()], q
-                ),
-                "c0": adjust_negative_coefficients(
-                    [int(coeff) for coeff in c0.coefficients], q
-                ),
-                "c1": adjust_negative_coefficients(
-                    [int(coeff) for coeff in c1.coefficients], q
-                ),
-                "cyclo": adjust_negative_coefficients(
-                    [int(coeff) for coeff in bfv.Rq.denominator], q
-                ),
->>>>>>> 35762150
             },
             f,
         )
 
 
-<<<<<<< HEAD
-=======
-def adjust_negative_coefficients(coefficients, modulus):
-    return [str(modulus + coeff if coeff < 0 else coeff) for coeff in coefficients]
-
-
->>>>>>> 35762150
 if __name__ == "__main__":
     parser = argparse.ArgumentParser(
         description="Generate inputs for BFV zk proof circuit in json format"
