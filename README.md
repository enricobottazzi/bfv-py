# BFV-PY

Python implementation of the BFV scheme of FHE. Only for educational purposes. 

### Resources

- [Introduction to the BFV FHE Scheme](https://inferati.azureedge.net/docs/inferati-fhe-bfv.pdf)
- [Revisiting Homomorphic Encryption Schemes for Finite Fields](https://eprint.iacr.org/2021/204.pdf).
- [Somewhat Practical Fully Homomorphic Encryption](https://eprint.iacr.org/2012/144.pdf)
- [An Improved RNS Variant of the BFV Homomorphic Encryption Scheme](https://eprint.iacr.org/2018/117)
- [Jay's explanation](https://github.com/Janmajayamall/bfv/blob/notes/notes/BFV.md)

### Test

```bash
<<<<<<< HEAD
python3 -m unittest discover tests
=======
$ python3 -m unittest discover tests
>>>>>>> 35762150
```


### Generate inputs for circuit

The following CLI interface is provided to generate a json file that will be used as input file for a circuit. This will be used in [zk-fhe](https://github.com/enricobottazzi/zk-fhe) for testing purposes.

The script will run through the following steps:
1. Secret key generation
2. Public key generation
3. Encryption of a random message to generate the ciphertext
4. Decryption of the ciphertext to generate the plaintext
5. Assertion of the equality between the plaintext and the original message
6. Generation of the json file

```bash
<<<<<<< HEAD
python3 cli.py --help
python3 cli.py -n 1024 -q 1152921504606584833 -t 65537 --output input.json
=======
$ python3 cli.py --help
$ python3 cli.py -n 1024 -q 1152921504606584833 -t 65537 --output input.json
>>>>>>> 35762150
```<|MERGE_RESOLUTION|>--- conflicted
+++ resolved
@@ -8,16 +8,16 @@
 - [Revisiting Homomorphic Encryption Schemes for Finite Fields](https://eprint.iacr.org/2021/204.pdf).
 - [Somewhat Practical Fully Homomorphic Encryption](https://eprint.iacr.org/2012/144.pdf)
 - [An Improved RNS Variant of the BFV Homomorphic Encryption Scheme](https://eprint.iacr.org/2018/117)
+- [Introduction to the BFV FHE Scheme](https://inferati.azureedge.net/docs/inferati-fhe-bfv.pdf)
+- [Revisiting Homomorphic Encryption Schemes for Finite Fields](https://eprint.iacr.org/2021/204.pdf).
+- [Somewhat Practical Fully Homomorphic Encryption](https://eprint.iacr.org/2012/144.pdf)
+- [An Improved RNS Variant of the BFV Homomorphic Encryption Scheme](https://eprint.iacr.org/2018/117)
 - [Jay's explanation](https://github.com/Janmajayamall/bfv/blob/notes/notes/BFV.md)
 
 ### Test
 
 ```bash
-<<<<<<< HEAD
 python3 -m unittest discover tests
-=======
-$ python3 -m unittest discover tests
->>>>>>> 35762150
 ```
 
 
@@ -34,11 +34,6 @@
 6. Generation of the json file
 
 ```bash
-<<<<<<< HEAD
 python3 cli.py --help
 python3 cli.py -n 1024 -q 1152921504606584833 -t 65537 --output input.json
-=======
-$ python3 cli.py --help
-$ python3 cli.py -n 1024 -q 1152921504606584833 -t 65537 --output input.json
->>>>>>> 35762150
 ```